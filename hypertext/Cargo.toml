[package]
name = "hypertext"

authors.workspace = true
categories.workspace = true
description.workspace = true
documentation = "https://docs.rs/hypertext"
edition.workspace = true
homepage.workspace = true
keywords.workspace = true
license.workspace = true
readme.workspace = true
repository.workspace = true
version.workspace = true


    [package.metadata.docs.rs]
    all-features = true


[lints]
workspace = true

[dependencies]
hypertext-macros.workspace = true

html-escape = { workspace = true, optional = true }
itoa = { version = "1", optional = true }
ryu = { version = "1", optional = true }

actix-web = { version = "4", default-features = false, optional = true }
axum-core = { version = "0.5", default-features = false, optional = true }
http = { version = "1", default-features = false, optional = true }
hyper = { version = "0.14", default-features = false, optional = true }
poem = { version = "3", default-features = false, optional = true }
rocket = { version = "0.5", default-features = false, optional = true }
salvo_core = { version = "0.78", default-features = false, optional = true }
tide = { version = "0.16", default-features = false, optional = true }
variadics_please = "1.1.0"
warp = { version = "0.3", default-features = false, optional = true }

[features]
default = ["alloc"]

alloc = ["dep:html-escape", "dep:itoa", "dep:ryu"]

http = ["alloc", "dep:http"]

actix-web = ["alloc", "dep:actix-web"]
axum = ["alloc", "dep:axum-core", "http"]
poem = ["alloc", "dep:poem"]
rocket = ["alloc", "dep:rocket"]
salvo = ["alloc", "dep:salvo_core"]
tide = ["alloc", "dep:tide"]
warp = ["alloc", "dep:hyper", "dep:warp"]

htmx = []
<<<<<<< HEAD

alpine-js = []
=======
hyperscript = []
>>>>>>> 92ce4f84
<|MERGE_RESOLUTION|>--- conflicted
+++ resolved
@@ -54,10 +54,6 @@
 tide = ["alloc", "dep:tide"]
 warp = ["alloc", "dep:hyper", "dep:warp"]
 
+alpine = []
 htmx = []
-<<<<<<< HEAD
-
-alpine-js = []
-=======
-hyperscript = []
->>>>>>> 92ce4f84
+hyperscript = []